--- conflicted
+++ resolved
@@ -61,13 +61,7 @@
 }
 
 function handleStateChangeOnClient(style) {
-<<<<<<< HEAD
   Object.assign(document.body.style, style);
-=======
-  for (var key in style) {
-    document.body.style[key] = style[key];
-  }
->>>>>>> 00ac15c2
 }
 
 export default withSideEffect(
